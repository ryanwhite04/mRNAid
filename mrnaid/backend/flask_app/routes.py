--- conflicted
+++ resolved
@@ -1,10 +1,6 @@
 import json
 
-<<<<<<< HEAD
 from flask import Flask, request, render_template, jsonify
-=======
-from flask import Flask, request, render_template
->>>>>>> 133cb0bc
 from tasks import optimization_evaluation_task, ARWA, arwa_generator_task
 from flask_socketio import SocketIO, emit
 from flask_cors import CORS
@@ -18,13 +14,7 @@
 import vienna
 import objective_functions as objectives
 from os import getcwd, path
-<<<<<<< HEAD
 from notify import send_email
-=======
-import smtplib
-from email.mime.text import MIMEText
-
->>>>>>> 133cb0bc
 app = Flask(__name__)
 socketio = SocketIO(app)
 CORS(app)
@@ -39,7 +29,6 @@
 else:
     project_root = path.abspath(cwd)
 
-<<<<<<< HEAD
 @app.route('/test_email', methods=['GET'])
 def test_email_form():
     return render_template('test_email.html')
@@ -58,25 +47,6 @@
         return jsonify({'message': 'Email sent successfully!'}), 200
     except Exception as e:
         return jsonify({'error': str(e)}), 500
-=======
-def send_email(subject, body, recipient):
-    
-    # Use the email configuration from email_config.py
-    
-    from email_config import email_server, email_port, gmail_username, gmail_password
-    sender = gmail_username
-    msg = MIMEText(body)
-    msg["From"] = sender
-    msg["To"] = recipient
-    msg["Subject"] = subject
-
-    with smtplib.SMTP(email_server, email_port) as server:
-        server.starttls()
-        server.login(gmail_username, gmail_password)
-        server.sendmail(sender, recipient, msg.as_string())
-
-    print("Email sent successfully!")
->>>>>>> 133cb0bc
 
 @app.route('/arwa_sync', methods=['GET'])
 def arwa_sync_form():
@@ -276,10 +246,7 @@
             emit('arwa_sync_progress', update)
             # Send an email when the task is complete
             if update["type"] == "final" and args["email"]:
-<<<<<<< HEAD
                 print("Sending email")
-=======
->>>>>>> 133cb0bc
                 subject = "Task Complete"
                 body = f"{format_args(args)}\n\nCDS: {update['cds']}\nFitness: {update['fitness']}"
                 send_email(subject, body, args["email"])
